--- conflicted
+++ resolved
@@ -36,24 +36,20 @@
                    gdf_column& timestamp, gdf_column& trajectory_id,
                    gdf_column& length, gdf_column& offset)
     {
-<<<<<<< HEAD
-        T* x_ptr = static_cast<T*>(x.data);
-        T* y_ptr = static_cast<T*>(y.data);
-        uint32_t* id_ptr = static_cast<uint32_t*>(object_id.data);
-        cuspatial::its_timestamp * time_ptr = 
-            static_cast<cuspatial::its_timestamp*>(timestamp.data);
-
-=======
         //T* x_ptr = static_cast<T*>(x.data);
-        thrust::device_ptr<T> x_ptr=thrust::device_pointer_cast(static_cast<T*>(x.data));
+        thrust::device_ptr<T> x_ptr =
+            thrust::device_pointer_cast(static_cast<T*>(x.data));
         //T* y_ptr = static_cast<T*>(y.data);
-        thrust::device_ptr<T> y_ptr=thrust::device_pointer_cast(static_cast<T*>(y.data));
+        thrust::device_ptr<T> y_ptr =
+            thrust::device_pointer_cast(static_cast<T*>(y.data));
         //uint32_t* id_ptr = static_cast<uint32_t*>(object_id.data);
-        thrust::device_ptr<uint32_t> id_ptr=thrust::device_pointer_cast(static_cast<uint32_t*>(object_id.data));
+        thrust::device_ptr<uint32_t> id_ptr =
+            thrust::device_pointer_cast(static_cast<uint32_t*>(object_id.data));
         //its_timestamp * time_ptr = static_cast<its_timestamp*>(timestamp.data);
-        thrust::device_ptr<its_timestamp> time_ptr=thrust::device_pointer_cast(static_cast<its_timestamp *>(timestamp.data));
+        thrust::device_ptr<cuspatial::its_timestamp> time_ptr =
+            thrust::device_pointer_cast(
+                static_cast<cuspatial::its_timestamp *>(timestamp.data));
         
->>>>>>> c4890539
 #ifdef DEBUG
         int num_print = (object_id.size < 10) ? object_id.size : 10;
         std::cout<<"showing the first "<< num_print<<" input records before sort"<<std::endl;
@@ -117,13 +113,9 @@
         gdf_column_view(&offset, trajpos, nullptr, num_traj, GDF_INT32);
 
         gettimeofday(&t1, nullptr);
-<<<<<<< HEAD
         float derive_trajectories_kernel_time = 
             cuspatial::calc_time("coord_to_traj kernel time in ms=",t0,t1);
 
-=======
-        float derive_trajectories_kernel_time=calc_time("coord_to_traj kernel time in ms=",t0,t1);
->>>>>>> c4890539
 #ifdef DEBUG
         std::cout<<"#traj="<<num_traj<<std::endl;
         std::cout<<"showing the first "<< num_print<<" records aftr sort"<<std::endl;
