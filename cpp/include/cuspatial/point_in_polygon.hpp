--- conflicted
+++ resolved
@@ -16,40 +16,14 @@
 
 #pragma once
 
-<<<<<<< HEAD
-typedef struct gdf_column_ gdf_column;  // forward declaration
-=======
-#include <memory>
 #include <cudf/column/column.hpp>
 #include <cudf/column/column_view.hpp>
+#include <memory>
 #include "cudf/types.hpp"
->>>>>>> 5d336f8c
 
 namespace cuspatial {
 
 /**
-<<<<<<< HEAD
- * @brief Point-in-Polygon (PIP) tests between a column of points and a
- *        column of polygons
- *
- * @param[in] points_x: x coordinates of points
- * @param[in] points_y: y coordinates of points
- * @param[in] poly_fpos: index polygons: prefix sum of number of rings of all
- *            polygons
- * @param[in] poly_rpos: index rings: prefix sum of number of vertices of all
- *            rings
- * @param[in] poly_x: x coordinates of concatenated polygons
- * @param[in] poly_y: y coordinates of concatenated polygons
- *
- * @returns gdf_column of type GDF_INT32; the jth bit of the ith element of the
- *          returned GDF_INT32 array is 1 if the ith point is in the jth polygon
- *
- * Note: The # of polygons, i.e., ply_fpos.size cannot exceed
- * 32 == sizeof(uint32_t)*8. It is possible to use larger integers to
- * accommodate more polygons (e.g., 64/128) in the future. For more polygons,
- * the polygons need to be indexed and the problem essentially becomes a spatial
- * join.
-=======
  * @brief Tests whether the specified points are inside any of the specified polygons.
  *
  * Tests whether points are inside at most 31 polygons. Polygons are a collection of one or more
@@ -83,15 +57,14 @@
  *        :███████████:   :██+------------------+██:
  *        :███████████:   :████████████████████████:
  *        +-----------+   +------------------------+
->>>>>>> 5d336f8c
  */
-std::unique_ptr<cudf::column>
-point_in_polygon(cudf::column_view const& test_points_x,
-                 cudf::column_view const& test_points_y,
-                 cudf::column_view const& poly_offsets,
-                 cudf::column_view const& poly_ring_offsets,
-                 cudf::column_view const& poly_points_x,
-                 cudf::column_view const& poly_points_y,
-                 rmm::mr::device_memory_resource* mr = rmm::mr::get_default_resource());
+std::unique_ptr<cudf::column> point_in_polygon(
+  cudf::column_view const& test_points_x,
+  cudf::column_view const& test_points_y,
+  cudf::column_view const& poly_offsets,
+  cudf::column_view const& poly_ring_offsets,
+  cudf::column_view const& poly_points_x,
+  cudf::column_view const& poly_points_y,
+  rmm::mr::device_memory_resource* mr = rmm::mr::get_default_resource());
 
 }  // namespace cuspatial