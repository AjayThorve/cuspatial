# cuSpatial 0.10.0 (Date TBD)

## New Features

- PR #7 Initial code
- PR #18 Python initial unit tests and bindings
- PR #32 Python API first pass
- PR #37 Python __init__.py package design
- PR #38 Add __init__.py empties to resolve issue with PYTHONPATH
- PR #25 Add gpuCI integration

## Improvements

- PR #31 Add Github CODEOWNERS
- PR #39 Add cython headers to install, python / cmake packaging cleanup
- PR #41 Python and Cython style cleanup, pre-commit hook
- PR #44 Update all demos with Python API
- PR #45 Improve documentation in haversine and point in polygon
- PR #61 Point-in-polygon DataFrame output
- PR #64 Use YYMMDD tag in nightly build

## Bug Fixes

- PR #16 `cuspatial::subset_trajectory_id()` test improvements and bug fixes
- PR #17 Update issue / PR templates
- PR #23 Fix cudf Cython imports
- PR #24 `cuspatial::derive_trajectories()` test improvements and bug fixes
<<<<<<< HEAD
- PR #33 `cuspatial::trajectory_distance_and_speed()` test improvements and bug fixes
- PR #49 Docstring for haversine and argument ordering was backwards
=======
- PR #49 Docstring for haversine and argument ordering was backwards
- PR #66 added missing header in tests
>>>>>>> 131b5a38
<|MERGE_RESOLUTION|>--- conflicted
+++ resolved
@@ -25,10 +25,6 @@
 - PR #17 Update issue / PR templates
 - PR #23 Fix cudf Cython imports
 - PR #24 `cuspatial::derive_trajectories()` test improvements and bug fixes
-<<<<<<< HEAD
 - PR #33 `cuspatial::trajectory_distance_and_speed()` test improvements and bug fixes
 - PR #49 Docstring for haversine and argument ordering was backwards
-=======
-- PR #49 Docstring for haversine and argument ordering was backwards
-- PR #66 added missing header in tests
->>>>>>> 131b5a38
+- PR #66 added missing header in tests