--- conflicted
+++ resolved
@@ -12,11 +12,8 @@
 - PR #172 Move coordinate_transform.hpp files to legacy
 - PR #170 Update coordinate_transform.hpp to libcudf++
 - PR #183 Add libcuspatial benchmark scaffolding
-<<<<<<< HEAD
+- PR #186 Move haversine.hpp files to legacy
 - PR #190 Port coordinate_transform.hpp cython files
-=======
-- PR #186 Move haversine.hpp files to legacy
->>>>>>> 9bd74ed6
 
 ## Bug Fixes
 
