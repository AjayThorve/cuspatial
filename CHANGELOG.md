# cuSpatial 0.14.0 (Date TBD)

## New Features
<<<<<<< HEAD
- PR 145 compute polygon bounding boxes using parallel primitives
- PR 143 construct quadtree on large-scale point data
=======
- PR #143 Support constructing quadtrees on point data
- PR #182 Local gpuCI build script
>>>>>>> ab95ad4d

## Improvements

- PR #147 Update Conda/CMake configs to match other RAPIDS projects
- PR #163 Fix cudf legacy Cython imports/cimports
- PR #166 Move trajectory.hpp files to legacy
- PR #167 Align utility.hpp with libcudf style
- PR #171 Update trajectory.hpp to libcudf++
- PR #173 Move hausdorff.hpp files to legacy
- PR #172 Move coordinate_transform.hpp files to legacy
- PR #170 Update coordinate_transform.hpp to libcudf++
- PR #174 Update hausdorff.hpp to libcudf++
- PR #183 Add libcuspatial benchmark scaffolding
- PR #186 Move haversine.hpp files to legacy
- PR #194 Add .clang-format & format all files
- PR #190 Port coordinate_transform.hpp cython files
- PR #191 Move point_in_polygon.hpp files to legacy
- PR #193 Move shapefile_readers.hpp files to legacy
- PR #196 Move utilities/utilities.hpp to legacy
- PR #195 Fix PIP docs
- PR #197 Move query.hpp files to legacy
- PR #198 Port spatial_window queries to libcudf++
- PR #192 Update point_in_polygon.hpp to libcudf++
- PR #201 Update trajectory cython to libcudf++
- PR #189 Update haversine.hpp files to libcudf++
- PR #200 Update shapefile_readers.hpp to libcudf++
- PR #203 Port point_in_polygon.hpp cython files
- PR #202 Update haversine cython to libcudf++
- PR #204 Port shapefile_readers.hpp cython files
- PR #205 Port hausdorff.hpp cython to libcudf++
- PR #206 Remove legacy code.

## Bug Fixes

- PR #141 Fix dangling exec_policy pointer and invalid num_ring argument.
- PR #169 Fix shapefile reader compilation with GCC 7.x / CUDA 10.2
- PR #178 Fix broken haversine tests introduced by upstream CUDF PRs.
- PR #175 Address RMM API changes by eliminating the use of the RMM_API
- PR #199 Fix coordinate transform tests


# cuSpatial 0.13.0 (31 Mar 2020)

## New Features

- PR #126 Create and build cuSpatial Docs 
- PR #130 Add cubic spline fit and interpolation

## Improvements

- PR #128 Use RMM's `DeviceBuffer` for Python allocations
- PR #142 Disable deprecation warnings by default
- PR #138 Update Build instructions in the README

## Bug Fixes

- PR #123 Update references to error utils after libcudf changes
- PR #136 Remove build erroring for deprecation warnings


# cuSpatial 0.12.0 (04 Feb 2020)

## New Features

## Improvements

- PR #109 Update OPS codeowners group name
- PR #113 Support libcudf++

## Bug Fixes

- PR #116 Fix API issue with shapefile reader


# cuSpatial 0.11.0 (11 Dec 2019)

## New Features

- PR #86 Add Shapefile reader for polygons
- PR #92 Python bindings for shapefile reader

## Improvements

- PR #104 Remove unused CUDA conda labels

## Bug Fixes

- PR #94 Add legacy headers as cudf migrates
- PR #98 Updates to accommodate cudf refactoring
- PR #103 Update the include paths for cuda_utils


# cuSpatial 0.10.0 (16 Oct 2019)

## New Features

- PR #7 Initial code
- PR #18 Python initial unit tests and bindings
- PR #32 Python API first pass
- PR #37 Python __init__.py package design
- PR #38 Add __init__.py empties to resolve issue with PYTHONPATH
- PR #25 Add gpuCI integration

## Improvements

- PR #31 Add Github CODEOWNERS
- PR #39 Add cython headers to install, python / cmake packaging cleanup
- PR #41 Python and Cython style cleanup, pre-commit hook
- PR #44 Update all demos with Python API
- PR #45 Improve documentation in haversine and point in polygon
- PR #50 Validate that distance and speed work with all datetimes
- PR #58 Hausdorff distance returns a DataFrame, and better docs.
- PR #61 Point-in-polygon DataFrame output
- PR #59 Improve detail of point in polygon docs
- PR #64 Use YYMMDD tag in nightly build
- PR #68 Use YYMMDD tag in nightly build of cuspatial python
- PR #97 Drop `cython` from run requirements
- PR #82 Added update-version.sh
- PR #86 Add Shapefile reader for polygons

## Bug Fixes

- PR #16 `cuspatial::subset_trajectory_id()` test improvements and bug fixes
- PR #17 Update issue / PR templates
- PR #23 Fix cudf Cython imports
- PR #24 `cuspatial::derive_trajectories()` test improvements and bug fixes
- PR #33 `cuspatial::trajectory_distance_and_speed()` test improvements and bug fixes
- PR #49 Docstring for haversine and argument ordering was backwards
- PR #66 added missing header in tests
- PR #70 Require width parameterization of bitmap to binary conversion<|MERGE_RESOLUTION|>--- conflicted
+++ resolved
@@ -1,13 +1,9 @@
 # cuSpatial 0.14.0 (Date TBD)
 
 ## New Features
-<<<<<<< HEAD
-- PR 145 compute polygon bounding boxes using parallel primitives
-- PR 143 construct quadtree on large-scale point data
-=======
 - PR #143 Support constructing quadtrees on point data
 - PR #182 Local gpuCI build script
->>>>>>> ab95ad4d
+- PR #145 Support computing polygon and polyline bounding boxes
 
 ## Improvements
 
