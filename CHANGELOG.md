# cuSpatial 0.14.0 (Date TBD)

## New Features
- PR #143 Support constructing quadtrees on point data
- PR #182 Local gpuCI build script

## Improvements

- PR #147 Update Conda/CMake configs to match other RAPIDS projects
- PR #163 Fix cudf legacy Cython imports/cimports
- PR #166 Move trajectory.hpp files to legacy
- PR #167 Align utility.hpp with libcudf style
- PR #171 Update trajectory.hpp to libcudf++
- PR #173 Move hausdorff.hpp files to legacy
- PR #172 Move coordinate_transform.hpp files to legacy
- PR #170 Update coordinate_transform.hpp to libcudf++
- PR #174 Update hausdorff.hpp to libcudf++
- PR #183 Add libcuspatial benchmark scaffolding
- PR #186 Move haversine.hpp files to legacy
- PR #194 Add .clang-format & format all files
- PR #190 Port coordinate_transform.hpp cython files
- PR #191 Move point_in_polygon.hpp files to legacy
- PR #193 Move shapefile_readers.hpp files to legacy
- PR #196 Move utilities/utilities.hpp to legacy
- PR #195 Fix PIP docs
- PR #197 Move query.hpp files to legacy
- PR #198 Port spatial_window queries to libcudf++
- PR #192 Update point_in_polygon.hpp to libcudf++
- PR #201 Update trajectory cython to libcudf++
- PR #189 Update haversine.hpp files to libcudf++
- PR #200 Update shapefile_readers.hpp to libcudf++
- PR #203 Port point_in_polygon.hpp cython files
- PR #202 Update haversine cython to libcudf++
- PR #204 Port shapefile_readers.hpp cython files
- PR #205 Port hausdorff.hpp cython to libcudf++
- PR #206 Remove legacy code.

## Bug Fixes

- PR #141 Fix dangling exec_policy pointer and invalid num_ring argument.
- PR #169 Fix shapefile reader compilation with GCC 7.x / CUDA 10.2
- PR #178 Fix broken haversine tests introduced by upstream CUDF PRs.
- PR #175 Address RMM API changes by eliminating the use of the RMM_API
- PR #199 Fix coordinate transform tests
<<<<<<< HEAD
- PR #212 Rename calls to cudf::experimental namespace to cudf::
=======
- PR #215 Replace legacy RMM calls
>>>>>>> 7aa8d4ef


# cuSpatial 0.13.0 (31 Mar 2020)

## New Features

- PR #126 Create and build cuSpatial Docs 
- PR #130 Add cubic spline fit and interpolation

## Improvements

- PR #128 Use RMM's `DeviceBuffer` for Python allocations
- PR #142 Disable deprecation warnings by default
- PR #138 Update Build instructions in the README

## Bug Fixes

- PR #123 Update references to error utils after libcudf changes
- PR #136 Remove build erroring for deprecation warnings


# cuSpatial 0.12.0 (04 Feb 2020)

## New Features

## Improvements

- PR #109 Update OPS codeowners group name
- PR #113 Support libcudf++

## Bug Fixes

- PR #116 Fix API issue with shapefile reader


# cuSpatial 0.11.0 (11 Dec 2019)

## New Features

- PR #86 Add Shapefile reader for polygons
- PR #92 Python bindings for shapefile reader

## Improvements

- PR #104 Remove unused CUDA conda labels

## Bug Fixes

- PR #94 Add legacy headers as cudf migrates
- PR #98 Updates to accommodate cudf refactoring
- PR #103 Update the include paths for cuda_utils


# cuSpatial 0.10.0 (16 Oct 2019)

## New Features

- PR #7 Initial code
- PR #18 Python initial unit tests and bindings
- PR #32 Python API first pass
- PR #37 Python __init__.py package design
- PR #38 Add __init__.py empties to resolve issue with PYTHONPATH
- PR #25 Add gpuCI integration

## Improvements

- PR #31 Add Github CODEOWNERS
- PR #39 Add cython headers to install, python / cmake packaging cleanup
- PR #41 Python and Cython style cleanup, pre-commit hook
- PR #44 Update all demos with Python API
- PR #45 Improve documentation in haversine and point in polygon
- PR #50 Validate that distance and speed work with all datetimes
- PR #58 Hausdorff distance returns a DataFrame, and better docs.
- PR #61 Point-in-polygon DataFrame output
- PR #59 Improve detail of point in polygon docs
- PR #64 Use YYMMDD tag in nightly build
- PR #68 Use YYMMDD tag in nightly build of cuspatial python
- PR #97 Drop `cython` from run requirements
- PR #82 Added update-version.sh
- PR #86 Add Shapefile reader for polygons

## Bug Fixes

- PR #16 `cuspatial::subset_trajectory_id()` test improvements and bug fixes
- PR #17 Update issue / PR templates
- PR #23 Fix cudf Cython imports
- PR #24 `cuspatial::derive_trajectories()` test improvements and bug fixes
- PR #33 `cuspatial::trajectory_distance_and_speed()` test improvements and bug fixes
- PR #49 Docstring for haversine and argument ordering was backwards
- PR #66 added missing header in tests
- PR #70 Require width parameterization of bitmap to binary conversion<|MERGE_RESOLUTION|>--- conflicted
+++ resolved
@@ -42,11 +42,8 @@
 - PR #178 Fix broken haversine tests introduced by upstream CUDF PRs.
 - PR #175 Address RMM API changes by eliminating the use of the RMM_API
 - PR #199 Fix coordinate transform tests
-<<<<<<< HEAD
 - PR #212 Rename calls to cudf::experimental namespace to cudf::
-=======
 - PR #215 Replace legacy RMM calls
->>>>>>> 7aa8d4ef
 
 
 # cuSpatial 0.13.0 (31 Mar 2020)
