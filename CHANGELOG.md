# cuSpatial 0.14.0 (Date TBD)

## New Features

## Improvements

- PR #147 Update Conda/CMake configs to match other RAPIDS projects
- PR #163 Fix cudf legacy Cython imports/cimports
- PR #166 Move trajectory.hpp files to legacy
- PR #167 Align utility.hpp with libcudf style
- PR #173 Move hausdorff.hpp files to legacy
- PR #172 Move coordinate_transform.hpp files to legacy

## Bug Fixes

- PR #141 Fix dangling exec_policy pointer and invalid num_ring argument.
- PR #169 Fix shapefile reader compilation with GCC 7.x / CUDA 10.2
<<<<<<< HEAD
- PR #175 Address RMM API change requiring rmmInitialize(nullptr)
=======
- PR #178 Fix broken haversine tests introduced by upstream CUDF PRs.
>>>>>>> 4c8505e8


# cuSpatial 0.13.0 (31 Mar 2020)

## New Features

- PR #126 Create and build cuSpatial Docs 
- PR #130 Add cubic spline fit and interpolation

## Improvements

- PR #128 Use RMM's `DeviceBuffer` for Python allocations
- PR #142 Disable deprecation warnings by default
- PR #138 Update Build instructions in the README

## Bug Fixes

- PR #123 Update references to error utils after libcudf changes
- PR #136 Remove build erroring for deprecation warnings


# cuSpatial 0.12.0 (04 Feb 2020)

## New Features

## Improvements

- PR #109 Update OPS codeowners group name
- PR #113 Support libcudf++

## Bug Fixes

- PR #116 Fix API issue with shapefile reader


# cuSpatial 0.11.0 (11 Dec 2019)

## New Features

- PR #86 Add Shapefile reader for polygons
- PR #92 Python bindings for shapefile reader

## Improvements

- PR #104 Remove unused CUDA conda labels

## Bug Fixes

- PR #94 Add legacy headers as cudf migrates
- PR #98 Updates to accommodate cudf refactoring
- PR #103 Update the include paths for cuda_utils


# cuSpatial 0.10.0 (16 Oct 2019)

## New Features

- PR #7 Initial code
- PR #18 Python initial unit tests and bindings
- PR #32 Python API first pass
- PR #37 Python __init__.py package design
- PR #38 Add __init__.py empties to resolve issue with PYTHONPATH
- PR #25 Add gpuCI integration

## Improvements

- PR #31 Add Github CODEOWNERS
- PR #39 Add cython headers to install, python / cmake packaging cleanup
- PR #41 Python and Cython style cleanup, pre-commit hook
- PR #44 Update all demos with Python API
- PR #45 Improve documentation in haversine and point in polygon
- PR #50 Validate that distance and speed work with all datetimes
- PR #58 Hausdorff distance returns a DataFrame, and better docs.
- PR #61 Point-in-polygon DataFrame output
- PR #59 Improve detail of point in polygon docs
- PR #64 Use YYMMDD tag in nightly build
- PR #68 Use YYMMDD tag in nightly build of cuspatial python
- PR #97 Drop `cython` from run requirements
- PR #82 Added update-version.sh
- PR #86 Add Shapefile reader for polygons

## Bug Fixes

- PR #16 `cuspatial::subset_trajectory_id()` test improvements and bug fixes
- PR #17 Update issue / PR templates
- PR #23 Fix cudf Cython imports
- PR #24 `cuspatial::derive_trajectories()` test improvements and bug fixes
- PR #33 `cuspatial::trajectory_distance_and_speed()` test improvements and bug fixes
- PR #49 Docstring for haversine and argument ordering was backwards
- PR #66 added missing header in tests
- PR #70 Require width parameterization of bitmap to binary conversion<|MERGE_RESOLUTION|>--- conflicted
+++ resolved
@@ -15,11 +15,8 @@
 
 - PR #141 Fix dangling exec_policy pointer and invalid num_ring argument.
 - PR #169 Fix shapefile reader compilation with GCC 7.x / CUDA 10.2
-<<<<<<< HEAD
-- PR #175 Address RMM API change requiring rmmInitialize(nullptr)
-=======
 - PR #178 Fix broken haversine tests introduced by upstream CUDF PRs.
->>>>>>> 4c8505e8
+- PR #175 Address RMM API changes by eliminating the use of the RMM_API
 
 
 # cuSpatial 0.13.0 (31 Mar 2020)
