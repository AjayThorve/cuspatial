--- conflicted
+++ resolved
@@ -25,12 +25,9 @@
 - PR #195 Fix PIP docs
 - PR #197 Move query.hpp files to legacy
 - PR #198 Port spatial_window queries to libcudf++
-<<<<<<< HEAD
-- PR #189 Update haversine.hpp files to libcudf++
-=======
 - PR #192 Update point_in_polygon.hpp to libcudf++
 - PR #201 Update trajectory cython to libcudf++
->>>>>>> 1d410485
+- PR #189 Update haversine.hpp files to libcudf++
 
 ## Bug Fixes
 
