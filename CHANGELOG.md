# cuSpatial 0.17.0 (Date TBD)

## New Features

## Improvements
<<<<<<< HEAD
- PR #1119 Improvments to gpuCI scripts
=======
- PR #310 Pin cmake policies to cmake 3.17 version
- PR #325 Convert `cudaStream_t` to `rmm::cuda_stream_view`

>>>>>>> d4ed2d83
## Bug Fixes
- PR #320 Fix quadtree construction bug: zero out `device_uvector` before `scatter`

# cuSpatial 0.16.0 (Date TBD)

## New Features
- PR #290 Add Java bindings and a cuSpatial JAR package for Java users.

## Improvements
- PR #278 Update googlebenchmark version to match rmm & cudf.
- PR #286 Upgrade Thrust to latest commit.
- PR #287 Replace RMM get_default_resource with get_current_device_resource.
- PR #289 Fix cmake warnings for GoogleTest amd GoogleBenchmark external projects.
- PR #292 Update include paths to libcudf test utilities.
- PR #295 Use move from libcpp.utility.
- PR #299 Update ci/local/README.md
- PR #303 Update yml files to include CUDA 11.0 and remove old supported versions

## Bug Fixes
- PR #291 Fix mislabeled columns in Python spatial join result table.
- PR #294 Fix include of deprecated RMM header file.
- PR #296 Updates for RMM being header only.
- PR #298 Fix Python docs to render first argument of each public function.
- PR #322 Fix build issues related to libcudf split build changes
- PR #323 Add cuda to target_link_libraries


# cuSpatial 0.15.0 (26 Aug 2020)

## New Features

- PR #146 quadtree-polygon pairing for spatial filtering
- PR #149 Add quadtree-based point-in-polygon and point-to-nearest-polyline

## Improvements
- PR #237 Remove nvstrings references from CMakeLists.txt.
- PR #239 Add docs build script.
- PR #238 Fix library and include paths in CMakeLists.txt and setup.py.
- PR #240 Remove deprecated RMM header references.
- PR #243 Install dependencies via meta package.
- PR #247 Use rmm::device_uvector and cudf::UINT types for quadtree construction.
- PR #246 Hausdorff performance improvement.
- PR #253 Update conda upload versions for new supported CUDA/Python.
- PR #250 Cartesian product iterator + more Hausdorff performance improvements.
- PR #260 Replace RMM `cnmem_memory_resource` with `pool_memory_resource` in benchmark fixture.
- PR #264 Rename `quad_bbox_join` to `join_quadtree_and_bounding_boxes`.
- PR #268 Fix cudf timestamp construction.
- PR #267 Fix branch-0.15 conda dev environment dependencies

## Bug Fixes
- PR #244 Restrict gdal version.
- PR #245 Pin gdal to be compatible with cuxfilter.
- PR #242 Fix benchmark_fixture to use memory resources.
- PR #248 Fix build by updating type_id usages after upstream breaking changes.
- PR #252 Fix CI style check failures.
- PR #254 Fix issue with incorrect docker image being used in local build script.
- PR #258 Fix compiler errors from cudf's new duration types.
- PR #281 Patch Thrust to workaround `CUDA_CUB_RET_IF_FAIL` macro clearing CUDA errors


# cuSpatial 0.14.0 (03 Jun 2020)

## New Features

- PR #143 Support constructing quadtrees on point data
- PR #182 Local gpuCI build script
- PR #145 Support computing polygon and polyline bounding boxes
- PR #208 NYC Taxi Years Correlation Notebook (thanks @taureandyernv)

## Improvements

- PR #147 Update Conda/CMake configs to match other RAPIDS projects
- PR #163 Fix cudf legacy Cython imports/cimports
- PR #166 Move trajectory.hpp files to legacy
- PR #167 Align utility.hpp with libcudf style
- PR #171 Update trajectory.hpp to libcudf++
- PR #173 Move hausdorff.hpp files to legacy
- PR #172 Move coordinate_transform.hpp files to legacy
- PR #170 Update coordinate_transform.hpp to libcudf++
- PR #174 Update hausdorff.hpp to libcudf++
- PR #183 Add libcuspatial benchmark scaffolding
- PR #186 Move haversine.hpp files to legacy
- PR #194 Add .clang-format & format all files
- PR #190 Port coordinate_transform.hpp cython files
- PR #191 Move point_in_polygon.hpp files to legacy
- PR #193 Move shapefile_readers.hpp files to legacy
- PR #196 Move utilities/utilities.hpp to legacy
- PR #195 Fix PIP docs
- PR #197 Move query.hpp files to legacy
- PR #198 Port spatial_window queries to libcudf++
- PR #192 Update point_in_polygon.hpp to libcudf++
- PR #201 Update trajectory cython to libcudf++
- PR #189 Update haversine.hpp files to libcudf++
- PR #200 Update shapefile_readers.hpp to libcudf++
- PR #203 Port point_in_polygon.hpp cython files
- PR #202 Update haversine cython to libcudf++
- PR #204 Port shapefile_readers.hpp cython files
- PR #205 Port hausdorff.hpp cython to libcudf++
- PR #206 Remove legacy code.
- PR #214 Install gdal>=3.0.2 in build.sh
- PR #222 Fix potential thrust launch failure in quadtree building
- PR #221 Add python methods to api.rst, fix formatting
- PR #225 Add short git commit to conda package
- PR #228 Fix polygon and polyline docstrings

## Bug Fixes

- PR #141 Fix dangling exec_policy pointer and invalid num_ring argument.
- PR #169 Fix shapefile reader compilation with GCC 7.x / CUDA 10.2
- PR #178 Fix broken haversine tests introduced by upstream CUDF PRs.
- PR #175 Address RMM API changes by eliminating the use of the RMM_API
- PR #199 Fix coordinate transform tests
- PR #212 Rename calls to cudf::experimental namespace to cudf::
- PR #215 Replace legacy RMM calls
- PR #218 Fix benchmark build by removing test_benchmark.cpp
- PR #232 Fix conda dependencies

# cuSpatial 0.13.0 (31 Mar 2020)

## New Features

- PR #126 Create and build cuSpatial Docs
- PR #130 Add cubic spline fit and interpolation

## Improvements

- PR #128 Use RMM's `DeviceBuffer` for Python allocations
- PR #142 Disable deprecation warnings by default
- PR #138 Update Build instructions in the README

## Bug Fixes

- PR #123 Update references to error utils after libcudf changes
- PR #136 Remove build erroring for deprecation warnings


# cuSpatial 0.12.0 (04 Feb 2020)

## New Features

## Improvements

- PR #109 Update OPS codeowners group name
- PR #113 Support libcudf++

## Bug Fixes

- PR #116 Fix API issue with shapefile reader


# cuSpatial 0.11.0 (11 Dec 2019)

## New Features

- PR #86 Add Shapefile reader for polygons
- PR #92 Python bindings for shapefile reader

## Improvements

- PR #104 Remove unused CUDA conda labels

## Bug Fixes

- PR #94 Add legacy headers as cudf migrates
- PR #98 Updates to accommodate cudf refactoring
- PR #103 Update the include paths for cuda_utils


# cuSpatial 0.10.0 (16 Oct 2019)

## New Features

- PR #7 Initial code
- PR #18 Python initial unit tests and bindings
- PR #32 Python API first pass
- PR #37 Python __init__.py package design
- PR #38 Add __init__.py empties to resolve issue with PYTHONPATH
- PR #25 Add gpuCI integration

## Improvements

- PR #31 Add Github CODEOWNERS
- PR #39 Add cython headers to install, python / cmake packaging cleanup
- PR #41 Python and Cython style cleanup, pre-commit hook
- PR #44 Update all demos with Python API
- PR #45 Improve documentation in haversine and point in polygon
- PR #50 Validate that distance and speed work with all datetimes
- PR #58 Hausdorff distance returns a DataFrame, and better docs.
- PR #61 Point-in-polygon DataFrame output
- PR #59 Improve detail of point in polygon docs
- PR #64 Use YYMMDD tag in nightly build
- PR #68 Use YYMMDD tag in nightly build of cuspatial python
- PR #97 Drop `cython` from run requirements
- PR #82 Added update-version.sh
- PR #86 Add Shapefile reader for polygons

## Bug Fixes

- PR #16 `cuspatial::subset_trajectory_id()` test improvements and bug fixes
- PR #17 Update issue / PR templates
- PR #23 Fix cudf Cython imports
- PR #24 `cuspatial::derive_trajectories()` test improvements and bug fixes
- PR #33 `cuspatial::trajectory_distance_and_speed()` test improvements and bug fixes
- PR #49 Docstring for haversine and argument ordering was backwards
- PR #66 added missing header in tests
- PR #70 Require width parameterization of bitmap to binary conversion<|MERGE_RESOLUTION|>--- conflicted
+++ resolved
@@ -3,13 +3,11 @@
 ## New Features
 
 ## Improvements
-<<<<<<< HEAD
-- PR #1119 Improvments to gpuCI scripts
-=======
 - PR #310 Pin cmake policies to cmake 3.17 version
+- PR #321 Improvements to gpuCI scripts
 - PR #325 Convert `cudaStream_t` to `rmm::cuda_stream_view`
 
->>>>>>> d4ed2d83
+
 ## Bug Fixes
 - PR #320 Fix quadtree construction bug: zero out `device_uvector` before `scatter`
 
