--- conflicted
+++ resolved
@@ -116,11 +116,7 @@
           -DCMAKE_CXX11_ABI=ON \
           -DBUILD_TESTS=${BUILD_TESTS} \
           -DBUILD_LEGACY_TESTS=${BUILD_LEGACY_TESTS} \
-<<<<<<< HEAD
-          -DDISABLE_DEPRECATION_WARN=${BUILD_DISABLE_DEPRECATION_WARNING} \
-=======
           -DDISABLE_DEPRECATION_WARNING=${BUILD_DISABLE_DEPRECATION_WARNING} \
->>>>>>> f62cb455
           -DCMAKE_BUILD_TYPE=${BUILD_TYPE} ..
     make -j ${PARALLEL_LEVEL} install VERBOSE=${VERBOSE}
 fi
