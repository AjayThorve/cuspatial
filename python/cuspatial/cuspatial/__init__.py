from .core import interpolate
from .core.gis import (
    directed_hausdorff_distance,
    haversine_distance,
    lonlat_to_cartesian,
    point_in_polygon_bitmap,
)
from .core.interpolate import CubicSpline
<<<<<<< HEAD
from .core.trajectory import derive, distance_and_speed, spatial_bounds
=======
from .core.spatial_window import points_in_spatial_window
from .core.trajectory import (
    derive,
    distance_and_speed,
    spatial_bounds,
    subset_trajectory_id,
)
>>>>>>> bfe5b430
from .io.shapefile import read_polygon_shapefile
from .io.soa import (
    read_its_timestamps,
    read_points_lonlat,
    read_points_xy_km,
    read_polygon,
    read_uint,
)<|MERGE_RESOLUTION|>--- conflicted
+++ resolved
@@ -6,17 +6,8 @@
     point_in_polygon_bitmap,
 )
 from .core.interpolate import CubicSpline
-<<<<<<< HEAD
+from .core.spatial_window import points_in_spatial_window
 from .core.trajectory import derive, distance_and_speed, spatial_bounds
-=======
-from .core.spatial_window import points_in_spatial_window
-from .core.trajectory import (
-    derive,
-    distance_and_speed,
-    spatial_bounds,
-    subset_trajectory_id,
-)
->>>>>>> bfe5b430
 from .io.shapefile import read_polygon_shapefile
 from .io.soa import (
     read_its_timestamps,
